--- conflicted
+++ resolved
@@ -247,21 +247,11 @@
         return {"access_token": access_token, "token_type": "bearer"}
     raise HTTPException(status_code=401, detail="Incorrect email or password.")
 
-<<<<<<< HEAD
-# @router.post("/login/", include_in_schema=False, response_model=TokenResponse, 
-#              tags=["Login and Registration"])
-# async def login(form_data: OAuth2PasswordRequestForm = Depends(), 
-#                 session: AsyncSession = Depends(get_db)):
-#     if await UserService.is_account_locked(session, form_data.username):
-#         raise HTTPException(status_code=400, 
-#                             detail="Account locked due to too many failed login attempts.")
-=======
 # TODO: delete this later
 # @router.post("/login/", include_in_schema=False, response_model=TokenResponse, tags=["Login and Registration"])
 # async def login(form_data: OAuth2PasswordRequestForm = Depends(), session: AsyncSession = Depends(get_db)):
 #     if await UserService.is_account_locked(session, form_data.username):
 #         raise HTTPException(status_code=400, detail="Account locked due to too many failed login attempts.")
->>>>>>> 211118ae
 
 #     user = await UserService.login_user(session, form_data.username, form_data.password)
 #     if user:
