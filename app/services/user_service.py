from builtins import Exception, bool, classmethod, int, len, str
from datetime import datetime, timezone
from typing import Optional, Dict, List
from pydantic import ValidationError
from sqlalchemy import update, select
from sqlalchemy.ext.asyncio import AsyncSession
from app.dependencies import get_settings
from app.models.user_model import User
from app.schemas.user_schemas import UserCreate, UserUpdate
from app.services.db_service import DbService
from app.utils.nickname_gen import generate_nickname
from app.utils.security import generate_verification_token, hash_password, verify_password
from uuid import UUID
from app.services.email_service import EmailService
from app.models.user_model import UserRole
from app.exceptions.user_exceptions import UserNotFoundException, EmailAlreadyExistsException, InvalidCredentialsException, AccountLockedException, InvalidVerificationTokenException

settings = get_settings()

class UserService(DbService):

    @classmethod
    async def _fetch_user(cls, session: AsyncSession, **filters) -> Optional[User]:
        query = select(User).filter_by(**filters)
        result = await cls._execute_query(session, query)
        return result.scalars().first() if result else None
    
    @classmethod
    async def get_by_id(cls, session: AsyncSession, user_id: UUID) -> User:
        user = await cls._fetch_user(session, id=user_id)
        if not user:
            raise UserNotFoundException(f"User with ID {user_id} not found.")
        return user

    @classmethod
    async def get_by_nickname(cls, session: AsyncSession, nickname: str) -> Optional[User]:
        return await cls._fetch_user(session, nickname=nickname)

    @classmethod
    async def get_by_email(cls, session: AsyncSession, email: str) -> Optional[User]:
        return await cls._fetch_user(session, email=email)

    @classmethod
    async def create(cls, session: AsyncSession, user_data: Dict[str, str], email_service: EmailService) -> User:
        try:
            validated_data = UserCreate(**user_data).model_dump()
            existing_user = await cls.get_by_email(session, validated_data['email'])
            if existing_user:
                raise EmailAlreadyExistsException("User with given email already exists.")
            
            validated_data['hashed_password'] = hash_password(validated_data.pop('password'))
            new_user = User(**validated_data)
            new_nickname = generate_nickname()
            while await cls.get_by_nickname(session, new_nickname):
                new_nickname = generate_nickname()
            new_user.nickname = new_nickname
            user_count = await cls.count(session)
            new_user.role = UserRole.ADMIN if user_count == 0 else UserRole.ANONYMOUS            
            if new_user.role == UserRole.ADMIN:
                new_user.email_verified = True
<<<<<<< HEAD

            
            new_user.verification_token = generate_verification_token()
            session.add(new_user)
            await session.commit()
            await email_service.send_verification_email(new_user)
=======
            else:
                new_user.verification_token = generate_verification_token()
                
            session.add(new_user)
            await session.commit()
            if new_user.email_verified == False:
                await email_service.send_verification_email(new_user)
>>>>>>> 8a419694
            return new_user
        except ValidationError as e:
            raise e

    @classmethod
    async def update(cls, session: AsyncSession, user_id: UUID, update_data: Dict[str, str]) -> User:
        try:
            validated_data = UserUpdate(**update_data).model_dump(exclude_unset=True)
            if 'password' in validated_data:
                validated_data['hashed_password'] = hash_password(validated_data.pop('password'))
            query = update(User).where(User.id == user_id).values(**validated_data).execution_options(synchronize_session="fetch")
            await cls._execute_query(session, query)
            updated_user = await cls.get_by_id(session, user_id)
            session.refresh(updated_user)
            return updated_user
        except UserNotFoundException as e:
            raise e
        except Exception as e:
            raise e

    @classmethod
    async def delete(cls, session: AsyncSession, user_id: UUID) -> None:
        user = await cls.get_by_id(session, user_id)
        await session.delete(user)
        await session.commit()

    @classmethod
    async def list_users(cls, session: AsyncSession, skip: int = 0, limit: int = 10) -> List[User]:
        query = select(User).offset(skip).limit(limit)
        result = await cls._execute_query(session, query)
        return result.scalars().all()

    @classmethod
    async def register_user(cls, session: AsyncSession, user_data: Dict[str, str], email_service: EmailService) -> User:
        return await cls.create(session, user_data, email_service)

    @classmethod
    async def login_user(cls, session: AsyncSession, email: str, password: str) -> User:
        user = await cls.get_by_email(session, email)
        if not user:
            raise InvalidCredentialsException("Incorrect email or password.")
        if user.is_locked:
            raise AccountLockedException("Account locked due to too many failed login attempts.")
        if not user.email_verified:
            raise InvalidCredentialsException("Email not verified.")
        if not verify_password(password, user.hashed_password):
            user.failed_login_attempts += 1
            if user.failed_login_attempts >= settings.max_login_attempts:
                user.is_locked = True
            session.add(user)
            await session.commit()
            raise InvalidCredentialsException("Incorrect email or password.")
        
        user.reset_login_attempts()
        user.update_last_login()
        session.add(user)
        await session.commit()
        return user

    @classmethod
    async def is_account_locked(cls, session: AsyncSession, email: str) -> bool:
        user = await cls.get_by_email(session, email)
        return user.is_locked if user else False

    @classmethod
    async def reset_password(cls, session: AsyncSession, user_id: UUID, new_password: str) -> None:
        hashed_password = hash_password(new_password)
        user = await cls.get_by_id(session, user_id)
        user.hashed_password = hashed_password
        user.failed_login_attempts = 0
        user.is_locked = False
        session.add(user)
        await session.commit()

    @classmethod
    async def verify_email_with_token(cls, session: AsyncSession, user_id: UUID, token: str) -> None:
        user = await cls.get_by_id(session, user_id)
<<<<<<< HEAD
        if user and user.verification_token == token:
            user.email_verified = True
            user.verification_token = None  # Clear the token once used
            if user.role == UserRole.ANONYMOUS:
                user.role = UserRole.AUTHENTICATED
            session.add(user)
            await session.commit()
            return True
        return False
=======
        if not user.verification_token or user.verification_token != token:
            raise InvalidVerificationTokenException("Invalid or expired verification token.")
        user.email_verified = True
        user.verification_token = None
        user.role = UserRole.AUTHENTICATED
        session.add(user)
        await session.commit()
>>>>>>> 8a419694

    @classmethod
    async def count(cls, session: AsyncSession) -> int:
        query = select(User)
        result = await session.execute(query)
        return len(result.scalars().all())
    
    @classmethod
    async def unlock_user_account(cls, session: AsyncSession, user_id: UUID) -> None:
        user = await cls.get_by_id(session, user_id)
        if not user.is_locked:
            return
        user.is_locked = False
        user.failed_login_attempts = 0
        session.add(user)
        await session.commit()<|MERGE_RESOLUTION|>--- conflicted
+++ resolved
@@ -58,22 +58,12 @@
             new_user.role = UserRole.ADMIN if user_count == 0 else UserRole.ANONYMOUS            
             if new_user.role == UserRole.ADMIN:
                 new_user.email_verified = True
-<<<<<<< HEAD
 
             
             new_user.verification_token = generate_verification_token()
             session.add(new_user)
             await session.commit()
             await email_service.send_verification_email(new_user)
-=======
-            else:
-                new_user.verification_token = generate_verification_token()
-                
-            session.add(new_user)
-            await session.commit()
-            if new_user.email_verified == False:
-                await email_service.send_verification_email(new_user)
->>>>>>> 8a419694
             return new_user
         except ValidationError as e:
             raise e
@@ -151,7 +141,6 @@
     @classmethod
     async def verify_email_with_token(cls, session: AsyncSession, user_id: UUID, token: str) -> None:
         user = await cls.get_by_id(session, user_id)
-<<<<<<< HEAD
         if user and user.verification_token == token:
             user.email_verified = True
             user.verification_token = None  # Clear the token once used
@@ -161,15 +150,7 @@
             await session.commit()
             return True
         return False
-=======
-        if not user.verification_token or user.verification_token != token:
-            raise InvalidVerificationTokenException("Invalid or expired verification token.")
-        user.email_verified = True
-        user.verification_token = None
-        user.role = UserRole.AUTHENTICATED
-        session.add(user)
-        await session.commit()
->>>>>>> 8a419694
+
 
     @classmethod
     async def count(cls, session: AsyncSession) -> int:
