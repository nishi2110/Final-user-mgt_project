--- conflicted
+++ resolved
@@ -78,11 +78,7 @@
       - name: Scan the Docker image
         uses: aquasecurity/trivy-action@master
         with:
-<<<<<<< HEAD
-          image-ref: 'jatamel/is601finalsp24 :${{ github.sha }}'
-=======
-          image-ref: 'jatamel/is601finalsp24:${{ github.sha }}'
->>>>>>> c77deb08
+          image-ref: 'kaw393939/wis_club_api:${{ github.sha }}'
           format: 'table'
           exit-code: '1' # Fail the job if vulnerabilities are found
           ignore-unfixed: true
