--- conflicted
+++ resolved
@@ -12,18 +12,6 @@
 WORKDIR /myapp
 
 # Update system and specifically upgrade libc-bin to the required security patch version
-<<<<<<< HEAD
-RUN apt-get update && apt-get install -y --no-install-recommends \
-    gcc \
-    libpq-dev \
-    && apt-get install -y libc-bin=2.36-9+deb12u7 \
-    && apt-get clean \
-    && rm -rf /var/lib/apt/lists/*
-=======
-RUN apt-get update && apt-get install -y --no-install-recommends gcc libpq-dev libc-bin=2.36-9+deb12u7 && \
-    apt-get clean && rm -rf /var/lib/apt/lists/*
-
->>>>>>> 509298ce
 
 # Install Python dependencies in /.venv
 COPY requirements.txt .
