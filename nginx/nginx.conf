server {
    listen 80;

<<<<<<< HEAD
    # Serve Next.js app at the root
    location / {
        proxy_pass http://frontend:3000;
        proxy_http_version 1.1;
        proxy_set_header Upgrade $http_upgrade;
        proxy_set_header Connection 'upgrade';
        proxy_set_header Host $host;
        proxy_cache_bypass $http_upgrade;
    }

    # Serve FastAPI app at /api
    location /api/ {
=======
    # Serve FastAPI app at /api
    location / {
>>>>>>> 8a419694
        proxy_pass http://fastapi:8000;  # Ensure there's no trailing slash here
        proxy_set_header Host $host;
        proxy_set_header X-Real-IP $remote_addr;
        proxy_set_header X-Forwarded-For $proxy_add_x_forwarded_for;
        proxy_set_header X-Forwarded-Proto $scheme;
        proxy_set_header X-Script-Name /api;

        # Ensure rewrite rule preserves full path for docs
        rewrite ^/api/?(.*)$ /$1 break;
    }

}<|MERGE_RESOLUTION|>--- conflicted
+++ resolved
@@ -1,7 +1,5 @@
 server {
     listen 80;
-
-<<<<<<< HEAD
     # Serve Next.js app at the root
     location / {
         proxy_pass http://frontend:3000;
@@ -14,10 +12,6 @@
 
     # Serve FastAPI app at /api
     location /api/ {
-=======
-    # Serve FastAPI app at /api
-    location / {
->>>>>>> 8a419694
         proxy_pass http://fastapi:8000;  # Ensure there's no trailing slash here
         proxy_set_header Host $host;
         proxy_set_header X-Real-IP $remote_addr;
