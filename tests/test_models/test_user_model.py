from builtins import repr
from datetime import datetime, timezone
import pytest
from sqlalchemy.ext.asyncio import AsyncSession
from app.models.user_model import User, UserRole

@pytest.mark.asyncio
async def test_user_role(db_session: AsyncSession, user: User, admin_user: User, manager_user: User):
    """
    Tests that the default role is assigned correctly and can be updated.
    """
    assert user.role == UserRole.AUTHENTICATED, "Default role should be USER"
    assert admin_user.role == UserRole.ADMIN, "Admin role should be correctly assigned"
    assert manager_user.role == UserRole.MANAGER, "Pro role should be correctly assigned"

@pytest.mark.asyncio
async def test_has_role(user: User, admin_user: User, manager_user: User):
    """
    Tests the has_role method to ensure it accurately checks the user's role.
    """
    assert user.has_role(UserRole.AUTHENTICATED), "User should have USER role"
    assert not user.has_role(UserRole.ADMIN), "User should not have ADMIN role"
    assert admin_user.has_role(UserRole.ADMIN), "Admin user should have ADMIN role"
    assert manager_user.has_role(UserRole.MANAGER), "Pro user should have PRO role"

@pytest.mark.asyncio
async def test_user_repr(user: User):
    """
    Tests the __repr__ method for accurate representation of the User object.
    """
    assert repr(user) == f"<User {user.nickname}, Role: {user.role.name}>", "__repr__ should include nickname and role"

@pytest.mark.asyncio
async def test_failed_login_attempts_increment(db_session: AsyncSession, user: User):
    """
    Tests that failed login attempts can be incremented and persisted correctly.
    """
    initial_attempts = user.failed_login_attempts
    user.failed_login_attempts += 1
    await db_session.commit()
    await db_session.refresh(user)
    assert user.failed_login_attempts == initial_attempts + 1, "Failed login attempts should increment"

@pytest.mark.asyncio
async def test_last_login_update(db_session: AsyncSession, user: User):
    """
    Tests updating the last login timestamp.
    """
    new_last_login = datetime.now(timezone.utc)
    user.last_login_at = new_last_login
    await db_session.commit()
    await db_session.refresh(user)
    assert user.last_login_at == new_last_login, "Last login timestamp should update correctly"

@pytest.mark.asyncio
async def test_account_lock_and_unlock(db_session: AsyncSession, user: User):
    """
    Tests locking and unlocking the user account.
    """
    # Initially, the account should not be locked.
    assert not user.is_locked, "Account should initially be unlocked"

    # Lock the account and verify.
    user.lock_account()
    await db_session.commit()
    await db_session.refresh(user)
    assert user.is_locked, "Account should be locked after calling lock_account()"

    # Unlock the account and verify.
    user.unlock_account()
    await db_session.commit()
    await db_session.refresh(user)
    assert not user.is_locked, "Account should be unlocked after calling unlock_account()"

@pytest.mark.asyncio
async def test_email_verification(db_session: AsyncSession, user: User):
    """
    Tests the email verification functionality.
    """
    # Initially, the email should not be verified.
    assert not user.email_verified, "Email should initially be unverified"

    # Verify the email and check.
    user.verify_email()
    await db_session.commit()
    await db_session.refresh(user)
    assert user.email_verified, "Email should be verified after calling verify_email()"

@pytest.mark.asyncio
async def test_user_profile_pic_url_update(db_session: AsyncSession, user: User):
    """
    Tests the profile pic update functionality.
    """
    # Initially, the profile pic should be updated.

    # Verify the email and check.
    profile_pic_url = "http://myprofile/picture.png"
    user.profile_picture_url = profile_pic_url
    await db_session.commit()
    await db_session.refresh(user)
    assert user.profile_picture_url == profile_pic_url, "The profile pic did not update"

@pytest.mark.asyncio
async def test_user_linkedin_url_update(db_session: AsyncSession, user: User):
    """
    Tests the profile pic update functionality.
    """
    # Initially, the linkedin should  be updated.

    # Verify the linkedin profile url.
    profile_linkedin_url = "http://www.linkedin.com/profile"
    user.linkedin_profile_url = profile_linkedin_url
    await db_session.commit()
    await db_session.refresh(user)
    assert user.linkedin_profile_url == profile_linkedin_url, "The profile pic did not update"


@pytest.mark.asyncio
async def test_user_github_url_update(db_session: AsyncSession, user: User):
    """
    Tests the profile pic update functionality.
    """
    # Initially, the linkedin should  be updated.

    # Verify the linkedin profile url.
    profile_github_url = "http://www.github.com/profile"
    user.github_profile_url = profile_github_url
    await db_session.commit()
    await db_session.refresh(user)
    assert user.github_profile_url == profile_github_url, "The github did not update"


@pytest.mark.asyncio
async def test_update_user_role(db_session: AsyncSession, user: User):
    """
    Tests updating the user's role and ensuring it persists correctly.
    """
    user.role = UserRole.ADMIN
    await db_session.commit()
    await db_session.refresh(user)
    assert user.role == UserRole.ADMIN, "Role update should persist correctly in the database"

@pytest.mark.asyncio
<<<<<<< HEAD
async def test_email_verification_testcase1(db_session: AsyncSession, user: User):
    """
    Test to ensure that a user's email verification status is updated correctly within the database.
    This test checks that the initial state of the user's email verification status is unverified,
    then simulates the email verification process, and finally asserts that the status is updated to verified.
    """
    # Check the initial verification status (expected to be False)
    assert not user.email_verified, "Initially, the user's email should not be verified."

    # Simulate the action of verifying the user's email
    user.verify_email()

    # Commit the changes to the database to update the user's status
    await db_session.commit()

    # Refresh the user instance to ensure it reflects the updated data from the database
    await db_session.refresh(user)

    # Assert that the user's email is verified after the simulation
    assert user.email_verified, "The user's email should be verified after the verify_email method is executed."
=======
async def test_email_verification_test1(db_session: AsyncSession, user: User):
    """
    Tests the email verification functionality.
    """
    # Initially, the email should not be verified.
    # Verify the email and check.
    user.verify_email()
    await db_session.commit()
    await db_session.refresh(user)
    assert user.email_verified, "Email should be verified after calling verify_email()"
>>>>>>> 6b35951b
<|MERGE_RESOLUTION|>--- conflicted
+++ resolved
@@ -141,8 +141,7 @@
     assert user.role == UserRole.ADMIN, "Role update should persist correctly in the database"
 
 @pytest.mark.asyncio
-<<<<<<< HEAD
-async def test_email_verification_testcase1(db_session: AsyncSession, user: User):
+async def test_email_verification_tc1(db_session: AsyncSession, user: User):
     """
     Test to ensure that a user's email verification status is updated correctly within the database.
     This test checks that the initial state of the user's email verification status is unverified,
@@ -161,16 +160,4 @@
     await db_session.refresh(user)
 
     # Assert that the user's email is verified after the simulation
-    assert user.email_verified, "The user's email should be verified after the verify_email method is executed."
-=======
-async def test_email_verification_test1(db_session: AsyncSession, user: User):
-    """
-    Tests the email verification functionality.
-    """
-    # Initially, the email should not be verified.
-    # Verify the email and check.
-    user.verify_email()
-    await db_session.commit()
-    await db_session.refresh(user)
-    assert user.email_verified, "Email should be verified after calling verify_email()"
->>>>>>> 6b35951b
+    assert user.email_verified, "The user's email should be verified after the verify_email method is executed."